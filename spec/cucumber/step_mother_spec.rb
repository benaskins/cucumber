--- conflicted
+++ resolved
@@ -31,16 +31,12 @@
         m.regexp_args_proc('Three blind mice')
         violated("Should raise error")
       rescue => e
-<<<<<<< HEAD
-        e.message.should == %{Ambiguous step resolution for "Three blind mice":
+        e.message.should =~ %r{Ambiguous step resolution for "Three blind mice":
 
-./spec/cucumber/step_mother_spec.rb:28:in `/Three (.*) mice/'
-./spec/cucumber/step_mother_spec.rb:31:in `/Three blind (.*)/'
+.+step_mother_spec\.rb:24:in `/Three \(\.\*\) mice/'
+.+step_mother_spec\.rb:27:in `/Three blind \(\.\*\)/'
 
-}
-=======
-        e.message.should =~ %r{Ambiguos step resolution for "Three blind mice":.+step_mother_spec\.rb:24:in `/Three \(\.\*\) mice/'.+step_mother_spec\.rb:27:in `/Three blind \(\.\*\)/'}m
->>>>>>> a0898666
+}m
       end
     end
   end
