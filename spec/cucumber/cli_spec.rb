require File.dirname(__FILE__) + '/../spec_helper'
require 'yaml'

module Cucumber
  describe CLI do
    
    def mock_executor(stubs = {})
      stub('executor', {:visit_features => nil, :failed => false, :formatters= => nil}.merge(stubs))
    end
    
    def mock_broadcaster(stubs = {})
      stub(Broadcaster, {:register => nil}.merge(stubs))
    end
    
    it "should expand args from YAML file" do
      cli = CLI.new

      cucumber_yml = {'bongo' => '--require from/yml'}.to_yaml
      IO.should_receive(:read).with('cucumber.yml').and_return(cucumber_yml)

      cli.parse_options!(%w{--format progress --profile bongo})
      cli.options.should == {
        :formats => {'progress' => [STDOUT]},
        :require => ['from/yml'],
        :dry_run => false,
        :lang => 'en',
<<<<<<< HEAD
        :source => true
=======
        :excludes => [],
        :source => true,
        :out => STDOUT
>>>>>>> 76f0218c
      }
    end

    it "should expand args from YAML file's default if there are no args" do
      cli = CLI.new

      cucumber_yml = {'default' => '--require from/yml'}.to_yaml
      IO.should_receive(:read).with('cucumber.yml').and_return(cucumber_yml)

      cli.parse_options!([])
      cli.options.should == {
        :formats => {'pretty' => [STDOUT]},
        :require => ['from/yml'],
        :dry_run => false,
        :lang => 'en',
<<<<<<< HEAD
        :source => true
=======
        :excludes => [],
        :source => true,
        :out => STDOUT
>>>>>>> 76f0218c
      }
    end

    it "should accept --no-source option" do
      cli = CLI.new
      cli.parse_options!(%w{--no-source})

      cli.options[:source].should be_false
    end

    it "should accept --out option" do
      cli = CLI.new
      File.should_receive(:open).with('jalla.txt', 'w')
      cli.parse_options!(%w{--out jalla.txt})
    end

    it "should accept multiple --out options" do
      cli = CLI.new
      mock_file1 = stub(File, :open => nil)
      mock_file2 = stub(File, :open => nil)
      File.stub!(:open).and_return(mock_file1, mock_file2)

      cli.parse_options!(%w{--format progress --out file1 --out file2})
      cli.options[:formats].should == {'progress' => [mock_file1, mock_file2]}
    end

    it "should accept multiple --format options" do
      cli = CLI.new
      cli.parse_options!(%w{--format pretty --format progress})
      cli.options[:formats].should have_key('pretty')
      cli.options[:formats].should have_key('progress')
    end

    it "should associate --out to previous --format" do
      cli = CLI.new
      mock_file1 = stub(File, :open => nil)
      mock_file2 = stub(File, :open => nil)
      File.stub!(:open).and_return(mock_file1, mock_file2)

      cli.parse_options!(%w{--format progress --out file1 --format profile --out file2})
      cli.options[:formats].should == {'progress' => [mock_file1], 'profile' => [mock_file2]}
    end

    it "should allow a single formatter to have STDOUT and a file" do
      cli = CLI.new
      mock_file = stub(File, :open => nil)
      File.stub!(:open).and_return(mock_file)

      cli.parse_options!(%w{--format progress --format progress --out file})
      cli.options[:formats].should == {'progress' => [STDOUT, mock_file]}
    end

    it "should register --out files with an output broadcaster" do
      cli = CLI.new
      mock_file = stub(File)
      File.stub!(:open).and_return(mock_file)
      mock_output_broadcaster = mock_broadcaster
      Broadcaster.stub!(:new).and_return(mock_broadcaster, mock_output_broadcaster)
      
      mock_output_broadcaster.should_receive(:register).with(mock_file)
      cli.parse_options!(%w{--out test.file})

      cli.execute!(stub('step mother'), mock_executor, stub('features'))
    end

    it "should register --formatters with the formatter broadcaster" do
      cli = CLI.new
      mock_progress_formatter = stub(Formatters::ProgressFormatter)
      Formatters::ProgressFormatter.stub!(:new).and_return(mock_progress_formatter)
      mock_formatter_broadcaster = mock_broadcaster
      Broadcaster.stub!(:new).and_return(mock_formatter_broadcaster, mock_broadcaster)
   
      mock_formatter_broadcaster.should_receive(:register).with(mock_progress_formatter)
      cli.parse_options!(%w{--format progress})
      
      cli.execute!(stub('step mother'), mock_executor, stub('features'))
    end

    it "should setup the executor with the formatter broadcaster" do
      cli = CLI.new
      broadcaster = Broadcaster.new
      Broadcaster.stub!(:new).and_return(broadcaster)
      mock_executor = mock_executor()
      mock_executor.should_receive(:formatters=).with(broadcaster)
      cli.parse_options!(%w{--format progress})

      cli.execute!(stub('step mother'), mock_executor, stub('features'))
    end

  end
end<|MERGE_RESOLUTION|>--- conflicted
+++ resolved
@@ -24,13 +24,8 @@
         :require => ['from/yml'],
         :dry_run => false,
         :lang => 'en',
-<<<<<<< HEAD
-        :source => true
-=======
+        :source => true,
         :excludes => [],
-        :source => true,
-        :out => STDOUT
->>>>>>> 76f0218c
       }
     end
 
@@ -46,13 +41,8 @@
         :require => ['from/yml'],
         :dry_run => false,
         :lang => 'en',
-<<<<<<< HEAD
-        :source => true
-=======
+        :source => true,
         :excludes => [],
-        :source => true,
-        :out => STDOUT
->>>>>>> 76f0218c
       }
     end
 
