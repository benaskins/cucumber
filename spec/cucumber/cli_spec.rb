require File.dirname(__FILE__) + '/../spec_helper'
require 'yaml'

module Cucumber
  describe CLI do
    
    def mock_executor(stubs = {})
      stub('executor', {:visit_features => nil, :failed => false, :formatters= => nil}.merge(stubs))
    end
    
    def mock_broadcaster(stubs = {})
      stub(Broadcaster, {:register => nil}.merge(stubs))
    end
    
    it "should expand args from YAML file" do
      cli = CLI.new

      cucumber_yml = {'bongo' => '--require from/yml'}.to_yaml
      IO.should_receive(:read).with('cucumber.yml').and_return(cucumber_yml)

      cli.parse_options!(%w{--format progress --profile bongo})
      cli.options.should == {
        :formats => {'progress' => [STDOUT]},
        :require => ['from/yml'],
        :dry_run => false,
        :lang => 'en',
        :source => true,
        :excludes => [],
        :scenario_names => nil
      }
    end

    it "should expand args from YAML file's default if there are no args" do
      cli = CLI.new

      cucumber_yml = {'default' => '--require from/yml'}.to_yaml
      IO.should_receive(:read).with('cucumber.yml').and_return(cucumber_yml)

      cli.parse_options!([])
      cli.options.should == {
        :formats => {'pretty' => [STDOUT]},
        :require => ['from/yml'],
        :dry_run => false,
        :lang => 'en',
        :source => true,
        :excludes => [],
        :scenario_names => nil
      }
    end

    it "should accept --no-source option" do
      cli = CLI.new
      cli.parse_options!(%w{--no-source})

      cli.options[:source].should be_false
    end

    it "should accept --out option" do
      cli = CLI.new
      File.should_receive(:open).with('jalla.txt', 'w')
      cli.parse_options!(%w{--out jalla.txt})
    end

    it "should accept multiple --out options" do
      cli = CLI.new
      mock_file1 = stub(File, :open => nil)
      mock_file2 = stub(File, :open => nil)
      File.stub!(:open).and_return(mock_file1, mock_file2)

      cli.parse_options!(%w{--format progress --out file1 --out file2})
      cli.options[:formats].should == {'progress' => [mock_file1, mock_file2]}
    end

    it "should accept multiple --format options" do
      cli = CLI.new
      cli.parse_options!(%w{--format pretty --format progress})
      cli.options[:formats].should have_key('pretty')
      cli.options[:formats].should have_key('progress')
    end

    it "should associate --out to previous --format" do
      cli = CLI.new
      mock_file1 = stub(File, :open => nil)
      mock_file2 = stub(File, :open => nil)
      File.stub!(:open).and_return(mock_file1, mock_file2)

      cli.parse_options!(%w{--format progress --out file1 --format profile --out file2})
      cli.options[:formats].should == {'progress' => [mock_file1], 'profile' => [mock_file2]}
    end

    it "should allow a single formatter to have STDOUT and a file" do
      cli = CLI.new
      mock_file = stub(File, :open => nil)
      File.stub!(:open).and_return(mock_file)

      cli.parse_options!(%w{--format progress --format progress --out file})
      cli.options[:formats].should == {'progress' => [STDOUT, mock_file]}
    end

    it "should register --out files with an output broadcaster" do
      cli = CLI.new
      mock_file = stub(File)
      File.stub!(:open).and_return(mock_file)
      mock_output_broadcaster = mock_broadcaster
      Broadcaster.stub!(:new).and_return(mock_broadcaster, mock_output_broadcaster)
      
      mock_output_broadcaster.should_receive(:register).with(mock_file)
      cli.parse_options!(%w{--out test.file})

      cli.execute!(stub('step mother'), mock_executor, stub('features'))
    end

    it "should register --formatters with the formatter broadcaster" do
      cli = CLI.new
      mock_progress_formatter = stub(Formatters::ProgressFormatter)
      Formatters::ProgressFormatter.stub!(:new).and_return(mock_progress_formatter)
      mock_formatter_broadcaster = mock_broadcaster
      Broadcaster.stub!(:new).and_return(mock_formatter_broadcaster, mock_broadcaster)
   
      mock_formatter_broadcaster.should_receive(:register).with(mock_progress_formatter)
      cli.parse_options!(%w{--format progress})
      
      cli.execute!(stub('step mother'), mock_executor, stub('features'))
    end

    it "should setup the executor with the formatter broadcaster" do
      cli = CLI.new
      broadcaster = Broadcaster.new
      Broadcaster.stub!(:new).and_return(broadcaster)
      mock_executor = mock_executor()
      mock_executor.should_receive(:formatters=).with(broadcaster)
      cli.parse_options!(%w{--format progress})

      cli.execute!(stub('step mother'), mock_executor, stub('features'))
    end

<<<<<<< HEAD
    it "should accept multiple --scenario options" do
      cli = CLI.new
      cli.parse_options!(['--scenario', "User logs in", '--scenario', "User signs up"])
      cli.options[:scenario_names].should include("User logs in")
      cli.options[:scenario_names].should include("User signs up")
    end

    it "should register --scenario options with the executor" do
      cli = CLI.new
      cli.parse_options!(['--scenario', "User logs in", '--scenario', "User signs up"])
      executor = mock_executor
      executor.should_receive(:scenario_names=).with(["User logs in", "User signs up"])
      cli.execute!(stub('step mother'), executor, stub('features'))
    end
=======
    it "should search for all features in the specified directory" do
      cli = CLI.new

      cli.parse_options!(%w{feature_directory/})
      File.stub!(:directory?).and_return(true)

      Dir.should_receive(:[]).with("feature_directory/**/*.feature").any_number_of_times.and_return([])
      
      cli.execute!(stub('step mother'), mock_executor, stub('features', :<< => nil))
    end

>>>>>>> 2867b6dd
  end
end<|MERGE_RESOLUTION|>--- conflicted
+++ resolved
@@ -134,7 +134,6 @@
       cli.execute!(stub('step mother'), mock_executor, stub('features'))
     end
 
-<<<<<<< HEAD
     it "should accept multiple --scenario options" do
       cli = CLI.new
       cli.parse_options!(['--scenario', "User logs in", '--scenario', "User signs up"])
@@ -149,7 +148,7 @@
       executor.should_receive(:scenario_names=).with(["User logs in", "User signs up"])
       cli.execute!(stub('step mother'), executor, stub('features'))
     end
-=======
+
     it "should search for all features in the specified directory" do
       cli = CLI.new
 
@@ -161,6 +160,5 @@
       cli.execute!(stub('step mother'), mock_executor, stub('features', :<< => nil))
     end
 
->>>>>>> 2867b6dd
   end
 end