--- conflicted
+++ resolved
@@ -17,6 +17,7 @@
         stub('scenario', {
           :name => 'test',
           :row? => false,
+          :pending? => false,
           :file => 'file', 
           :line => 1,
           :padding_length => 2}.merge(stubs))
@@ -45,7 +46,6 @@
         formatter.step_passed(step, nil, nil)
         io.string.should == "    Given formatted yes\n"
       end
-<<<<<<< HEAD
 
       describe "scenario without any steps" do
         before :each do
@@ -65,8 +65,6 @@
           @io.string.should include("1 scenarios pending")
         end
       end
-
-=======
       
       it "should put a line between last row scenario and new scenario" do
         io = StringIO.new
@@ -80,7 +78,6 @@
         io.string.should =~ /\n\n  Scenario: spacey/
       end
       
->>>>>>> fa23f959
       describe "show source option true" do
 
         before(:each) do
