require File.dirname(__FILE__) + '/../spec_helper'
require 'stringio'

module Cucumber
  describe Executor do
    before do # TODO: Way more setup and duplication of lib code. Use lib code!
      @io = StringIO.new
      @step_mother = StepMother.new
      @executor = Executor.new(@step_mother)
      @formatters = Broadcaster.new [Formatters::ProgressFormatter.new(@io)]
      @executor.formatters = @formatters
      @feature_file = File.dirname(__FILE__) + '/sell_cucumbers.feature'
      @parser = TreetopParser::FeatureParser.new
      @features = Tree::Features.new
      @features << @parser.parse_feature(@feature_file)
    end
    
    it "should pass when blocks are ok" do
      @step_mother.register_step_proc(/there are (\d*) cucumbers/)     { |n| @n = n.to_i }
      @step_mother.register_step_proc(/I sell (\d*) cucumbers/)        { |n| @n -= n.to_i }
      @step_mother.register_step_proc(/I should owe (\d*) cucumbers/)  { |n| @n.should == -n.to_i }
      @executor.visit_features(@features)
<<<<<<< HEAD
      @formatters.dump
      @io.string.should == (<<-STDOUT).strip
\e[0m\e[1m\e[32m.\e[0m\e[0m\e[0m\e[1m\e[32m.\e[0m\e[0m\e[0m\e[1m\e[32m.\e[0m\e[0m\e[0m\e[1m\e[31m\n\e[0m\e[0m\e[1m\e[31m
\e[0m
STDOUT
=======
      @formatter.dump
      @io.string.should == ("...\n\n\n\n")
>>>>>>> 76f0218c

    end

    it "should print filtered backtrace with feature line" do
      @step_mother.register_step_proc(/there are (\d*) cucumbers/)     { |n| @n = n }
      @step_mother.register_step_proc(/I sell (\d*) cucumbers/)        { |n| @n = n }
      @step_mother.register_step_proc(/I should owe (\d*) cucumbers/) { |n| raise "dang" }
      @executor.visit_features(@features)
      @io.string.should == %{..F


Failed:

1)
dang
#{__FILE__}:31:in `Then /I should owe (\\d*) cucumbers/'
#{@feature_file}:9:in `Then I should owe 7 cucumbers'
}
    end

#     it "should allow calling of other steps from steps" do
#       @executor.register_step_proc("call me please") { @x = 1 }
#       @executor.register_step_proc("I will call you") { @executor.register_step_proc("call me please") }
#       @executor.register_step_proc(/I should owe (\d*) cucumbers/)  { |n| @n.should == -n.to_i }
#       @feature.accept(@executor)
#       @formatters.each { |formatter| formatter.dump }
#       @io.string.should == "...\n"
#     end

    describe "visiting steps" do
      def make_regex(a,b,c)
        exp = "#{a}.*#{b}.*#{c}"
        Regexp.compile(exp)
      end

      it "should report multiple definitions as an error" do
        @step_mother.register_step_proc(/there are (\d*) cucumbers/)     {|n|}
        @step_mother.register_step_proc(/there (.*) (\d*) cucumbers/)    {|n|}
        @step_mother.register_step_proc(/I sell (\d*) cucumbers/)        {|n|}
        @executor.visit_features(@features)
        @io.string.should =~ make_regex('F','_','P')
      end
      
      it "should report subsequent multiple definitions as an skipped" do
        @step_mother.register_step_proc(/there are (\d*) cucumbers/)     {|n|}
        @step_mother.register_step_proc(/there (.*) (\d*) cucumbers/)    {|n|}
        @step_mother.register_step_proc(/I sell (\d*) cucumbers/)        {|n|}
        @step_mother.register_step_proc(/I sell (\d*) (.*)/)             {|n|}
        @executor.visit_features(@features)
        @io.string.should =~ make_regex('F','_','P')
      end
      
      it "should report pending steps after failures" do
        @step_mother.register_step_proc(/there are (\d*) cucumbers/)     {|n|}
        @step_mother.register_step_proc(/I sell (\d*) cucumbers/)        {|n| raise "oops"}
        @executor.visit_features(@features)
        @io.string.should =~ make_regex('\.','F','P')
      end
      
      it "should skip passing steps after failures" do
        @step_mother.register_step_proc(/there are (\d*) cucumbers/)     {|n|}
        @step_mother.register_step_proc(/I sell (\d*) cucumbers/)        {|n| raise "oops"}
        @step_mother.register_step_proc(/I should owe (\d*) cucumbers/)  {|n|}
        @executor.visit_features(@features)
        @io.string.should =~ make_regex('\.','F','_')
      end
      
      it "should skip failing steps after failures" do
        @step_mother.register_step_proc(/there are (\d*) cucumbers/)     {|n|}
        @step_mother.register_step_proc(/I sell (\d*) cucumbers/)        {|n| raise "oops"}
        @step_mother.register_step_proc(/I should owe (\d*) cucumbers/)  {|n| raise "oops again"}
        @executor.visit_features(@features)
        @io.string.should =~ make_regex('\.','F','_')
      end
      

      it "should report pending steps after pending" do
        @step_mother.register_step_proc(/I sell (\d*) cucumbers/)        {|n|}
        @executor.visit_features(@features)
        @io.string.should =~ make_regex('P','_','P')
      end
      
      it "should skip passing steps after pending" do
        @step_mother.register_step_proc(/I sell (\d*) cucumbers/)        {|n|}
        @step_mother.register_step_proc(/I should owe (\d*) cucumbers/)  {|n|}
        @executor.visit_features(@features)
        @io.string.should =~ make_regex('P','_','_')
      end
      
      it "should skip failing steps after pending" do
        @step_mother.register_step_proc(/I sell (\d*) cucumbers/)        {|n| raise "oops"}
        @step_mother.register_step_proc(/I should owe (\d*) cucumbers/)  {|n| raise "oops again"}
        @executor.visit_features(@features)
        @io.string.should =~ make_regex('P','_','_')
      end
      
      it "should report an ArityMismatchError" do
        @step_mother.register_step_proc(/there are (\d*) cucumbers/) {}
        @executor.visit_features(@features)
        @io.string.should =~ /expected 0 block argument\(s\), got 1/m
      end
      
    end

  end
end<|MERGE_RESOLUTION|>--- conflicted
+++ resolved
@@ -20,17 +20,9 @@
       @step_mother.register_step_proc(/I sell (\d*) cucumbers/)        { |n| @n -= n.to_i }
       @step_mother.register_step_proc(/I should owe (\d*) cucumbers/)  { |n| @n.should == -n.to_i }
       @executor.visit_features(@features)
-<<<<<<< HEAD
       @formatters.dump
-      @io.string.should == (<<-STDOUT).strip
-\e[0m\e[1m\e[32m.\e[0m\e[0m\e[0m\e[1m\e[32m.\e[0m\e[0m\e[0m\e[1m\e[32m.\e[0m\e[0m\e[0m\e[1m\e[31m\n\e[0m\e[0m\e[1m\e[31m
-\e[0m
-STDOUT
-=======
-      @formatter.dump
+
       @io.string.should == ("...\n\n\n\n")
->>>>>>> 76f0218c
-
     end
 
     it "should print filtered backtrace with feature line" do
