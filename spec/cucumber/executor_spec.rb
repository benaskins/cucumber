require File.dirname(__FILE__) + '/../spec_helper'
require 'stringio'

module Cucumber
  describe Executor do
    before do # TODO: Way more setup and duplication of lib code. Use lib code!
      @io = StringIO.new
<<<<<<< HEAD
      @formatter = Formatters::ProgressFormatter.new(@io)
      @step_mother = StepMother.new
      @executor = Executor.new(@formatter, @step_mother)
=======
      @step_mother = StepMother.new
      @executor = Executor.new(@step_mother)
      @formatter = Formatters::ProgressFormatter.new(@io)
      @executor.formatter = @formatter
>>>>>>> 54a93c51
      @feature_file = File.dirname(__FILE__) + '/sell_cucumbers.feature'
      @parser = TreetopParser::FeatureParser.new
      @features = Tree::Features.new
      @features << @parser.parse_feature(@feature_file)
    end
    
    it "should pass when blocks are ok" do
      @step_mother.register_step_proc(/there are (\d*) cucumbers/)     { |n| @n = n.to_i }
      @step_mother.register_step_proc(/I sell (\d*) cucumbers/)        { |n| @n -= n.to_i }
      @step_mother.register_step_proc(/I should owe (\d*) cucumbers/)  { |n| @n.should == -n.to_i }
      @executor.visit_features(@features)
      @formatter.dump
      @io.string.should == (<<-STDOUT).strip
\e[0m\e[1m\e[32m.\e[0m\e[0m\e[0m\e[1m\e[32m.\e[0m\e[0m\e[0m\e[1m\e[32m.\e[0m\e[0m\e[0m\e[1m\e[31m\n\e[0m\e[0m\e[1m\e[31m
\e[0m
STDOUT

    end

    it "should print filtered backtrace with feature line" do
      @step_mother.register_step_proc(/there are (\d*) cucumbers/)     { |n| @n = n }
      @step_mother.register_step_proc(/I sell (\d*) cucumbers/)        { |n| @n = n }
      @step_mother.register_step_proc(/I should owe (\d*) cucumbers/) { |n| raise "dang" }
      @executor.visit_features(@features)
      @io.string.should == (<<-STDOUT).strip
\e[0m\e[1m\e[32m.\e[0m\e[0m\e[0m\e[1m\e[32m.\e[0m\e[0m\e[0m\e[1m\e[31mF\e[0m\e[0m\e[0m\e[1m\e[31m

1)
dang
#{__FILE__}:34:in `Then /I should owe (\\d*) cucumbers/'
#{@feature_file}:9:in `Then I should owe 7 cucumbers'
\e[0m
STDOUT
    end

#     it "should allow calling of other steps from steps" do
#       @executor.register_step_proc("call me please") { @x = 1 }
#       @executor.register_step_proc("I will call you") { @executor.register_step_proc("call me please") }
#       @executor.register_step_proc(/I should owe (\d*) cucumbers/)  { |n| @n.should == -n.to_i }
#       @feature.accept(@executor)
#       @formatter.dump
#       @io.string.should == "...\n"
#     end

    describe "visiting steps" do
      def make_regex(a,b,c)
        exp = "#{a}.*#{b}.*#{c}"
        Regexp.compile(exp)
      end

<<<<<<< HEAD
=======
      it "should report multiple definitions as an error" do
        @step_mother.register_step_proc(/there are (\d*) cucumbers/)     {|n|}
        @step_mother.register_step_proc(/there (.*) (\d*) cucumbers/)    {|n|}
        @step_mother.register_step_proc(/I sell (\d*) cucumbers/)        {|n|}
        @executor.visit_features(@features)
        @io.string.should =~ make_regex('F','_','P')
      end
      
      it "should report subsequent multiple definitions as an skipped" do
        @step_mother.register_step_proc(/there are (\d*) cucumbers/)     {|n|}
        @step_mother.register_step_proc(/there (.*) (\d*) cucumbers/)    {|n|}
        @step_mother.register_step_proc(/I sell (\d*) cucumbers/)        {|n|}
        @step_mother.register_step_proc(/I sell (\d*) (.*)/)             {|n|}
        @executor.visit_features(@features)
        @io.string.should =~ make_regex('F','_','P')
      end
      
>>>>>>> 54a93c51
      it "should report pending steps after failures" do
        @step_mother.register_step_proc(/there are (\d*) cucumbers/)     {|n|}
        @step_mother.register_step_proc(/I sell (\d*) cucumbers/)        {|n| raise "oops"}
        @executor.visit_features(@features)
        @io.string.should =~ make_regex('\.','F','P')
      end
      
      it "should skip passing steps after failures" do
        @step_mother.register_step_proc(/there are (\d*) cucumbers/)     {|n|}
        @step_mother.register_step_proc(/I sell (\d*) cucumbers/)        {|n| raise "oops"}
        @step_mother.register_step_proc(/I should owe (\d*) cucumbers/)  {|n|}
        @executor.visit_features(@features)
        @io.string.should =~ make_regex('\.','F','_')
      end
      
      it "should skip failing steps after failures" do
        @step_mother.register_step_proc(/there are (\d*) cucumbers/)     {|n|}
        @step_mother.register_step_proc(/I sell (\d*) cucumbers/)        {|n| raise "oops"}
        @step_mother.register_step_proc(/I should owe (\d*) cucumbers/)  {|n| raise "oops again"}
        @executor.visit_features(@features)
        @io.string.should =~ make_regex('\.','F','_')
      end
      

      it "should report pending steps after pending" do
        @step_mother.register_step_proc(/I sell (\d*) cucumbers/)        {|n|}
        @executor.visit_features(@features)
        @io.string.should =~ make_regex('P','_','P')
      end
      
      it "should skip passing steps after pending" do
        @step_mother.register_step_proc(/I sell (\d*) cucumbers/)        {|n|}
        @step_mother.register_step_proc(/I should owe (\d*) cucumbers/)  {|n|}
        @executor.visit_features(@features)
        @io.string.should =~ make_regex('P','_','_')
      end
      
      it "should skip failing steps after pending" do
        @step_mother.register_step_proc(/I sell (\d*) cucumbers/)        {|n| raise "oops"}
        @step_mother.register_step_proc(/I should owe (\d*) cucumbers/)  {|n| raise "oops again"}
        @executor.visit_features(@features)
        @io.string.should =~ make_regex('P','_','_')
      end
      
      it "should report an ArityMismatchError" do
        @step_mother.register_step_proc(/there are (\d*) cucumbers/) {}
        @executor.visit_features(@features)
        @io.string.should =~ /expected 0 block argument\(s\), got 1/m
      end
      
    end

  end
end<|MERGE_RESOLUTION|>--- conflicted
+++ resolved
@@ -5,16 +5,10 @@
   describe Executor do
     before do # TODO: Way more setup and duplication of lib code. Use lib code!
       @io = StringIO.new
-<<<<<<< HEAD
-      @formatter = Formatters::ProgressFormatter.new(@io)
-      @step_mother = StepMother.new
-      @executor = Executor.new(@formatter, @step_mother)
-=======
       @step_mother = StepMother.new
       @executor = Executor.new(@step_mother)
       @formatter = Formatters::ProgressFormatter.new(@io)
       @executor.formatter = @formatter
->>>>>>> 54a93c51
       @feature_file = File.dirname(__FILE__) + '/sell_cucumbers.feature'
       @parser = TreetopParser::FeatureParser.new
       @features = Tree::Features.new
@@ -65,8 +59,6 @@
         Regexp.compile(exp)
       end
 
-<<<<<<< HEAD
-=======
       it "should report multiple definitions as an error" do
         @step_mother.register_step_proc(/there are (\d*) cucumbers/)     {|n|}
         @step_mother.register_step_proc(/there (.*) (\d*) cucumbers/)    {|n|}
@@ -84,7 +76,6 @@
         @io.string.should =~ make_regex('F','_','P')
       end
       
->>>>>>> 54a93c51
       it "should report pending steps after failures" do
         @step_mother.register_step_proc(/there are (\d*) cucumbers/)     {|n|}
         @step_mother.register_step_proc(/I sell (\d*) cucumbers/)        {|n| raise "oops"}
