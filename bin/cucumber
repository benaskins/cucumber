--- conflicted
+++ resolved
@@ -1,5 +1,4 @@
 #!/usr/bin/env ruby
-<<<<<<< HEAD
 require 'rbconfig'
 if Config::CONFIG['sitedir'] =~ /IronRuby/
   mri = ENV['MRI'] || "C:/ruby"
@@ -9,9 +8,6 @@
 end
 # Add .rb to work around an IronRuby bug
 $:.unshift(File.dirname(__FILE__ + '.rb') + '/../lib') unless $:.include?(File.dirname(__FILE__ + '.rb') + '/../lib')
-=======
 
-$:.unshift(File.dirname(__FILE__) + '/../lib') unless $:.include?(File.dirname(__FILE__) + '/../lib')
->>>>>>> c679c835
 require 'cucumber/cli'
 Cucumber::CLI.execute