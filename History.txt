== 0.1.9 (In Git)

Main changes in this release is Autotest support and how multiline strings work in feature files. 
Here is an example om multiline strings:

  # In your .feature file
  Then I should see
    """
    A string
      that "indents"
    and spans
    several lines
  
    """

  # In your steps.rb file
  Then 'I should see' do |text|
    text.should == "A string\n  that \"indents\"\nand spans\nseveral lines\n"
  end

The triple quotes are used to define the start and end of a string, and it also defines what gets stripped away
in the inside string. If the triple quotes are indented 4 spaces, then the text within will have the 4 first
spaces removed too.

=== New features
<<<<<<< HEAD
* Added --quiet option to hide all development aid output when using Pretty formatter (#69 Joseph Wilk)
* Added --no-snippets option to hide snippets for pending steps when using Pretty formatter (#69 Joseph Wilk)
=======
* Added error messages concerning cucumber.yml. (#70 Ben Mabey)
>>>>>>> 5d0048ba
* Added Autotest support - work in progress... (Peter Jaros)
* Added new --exclude option (Bryan Helkamp)
* Added new --scenario option (Peter Jaros)
* Renamed common_webrat.rb to common_webrat_steps.rb (Ben Mabey)
* Added new feature[:feature_path] task (Roman Gonzalez)
* Added support for Polish (Joseph Wilk)
* Support specifying multiple formatters and multiple outputs (#47 Joseph Wilk)
* Added support for Japanese. (Kakutani Shintaro)
* Added support for Texan (improvements welcome). (Aslak Hellesøy)

=== Bugfixes
* The HTML formatter was rendering everything twice. Cannot invoke visit_feature on formatters in executor (#72 Joseph Wilk)
* Row Scenarios need to support pending? in order for the Profile formatter to work (Joseph Wilk)
* Snippets are not shown for steps which already have a step definition (#65 Joseph Wilk)
* Prevent feature/scenario/pending step comments from containing '//' when running features by specifying a directory with a trailing '/' (Joseph Wilk)
* Scenario tables need spacing after them (#59 Joseph Wilk)
* Support running scenario table rows when using --line argument (#55 Joseph Wilk)
* Don't load cucumber.yml unless it exists (Aslak Hellesøy)
* Fixing bug where specifying line number 1 in a feature which starts with a scenario with a scenario table was raising an error (#56 Joseph Wilk)

=== Removed features


== 0.1.8 2008-10-18

This release extends the support for tables. PLEASE NOTE THAT TABLES ARE STILL EXPERIMENTAL.
In previous releases it has been possible to use tables to define "more examples" of a scenario i
n a FIT-style column fixture kind of way. Now you can also use tables as arguments to steps.

Tables used to define more examples after a scenario must now be prefixed. In English it looks like this:

  Feature: Addition
    In order to avoid silly mistakes
    As a math idiot 
    I want to be told the sum of two numbers

    Scenario: Add two numbers
      Given I have entered 50 into the calculator
      And I have entered 70 into the calculator
      When I press add
      Then the result should be 120 on the screen
      And the result class should be Fixnum

    More Examples:
      | input_1 | input_2 | button | output | class  |
      | 20      | 30      | add    | 50     | Fixnum |
      | 2       | 5       | add    | 7      | Fixnum |
      | 0       | 40      | add    | 40     | Fixnum |

Languages that are not updated yet will have to use "More Examples" until we get the translations.

Tables can also be used as arguments to individual steps. In fact, steps now support a single argument 
that can span several lines. This can be a table or a string.

Example:

  Given the following people exist:
    | name  | email           | phone |
    | Aslak | aslak@email.com | 123   |
    | Joe   | joe@email.com   | 234   |
    | Bryan | bryan@email.org | 456   |
  When I search for email.com
  Then I should see:
    | name  | email           | phone |
    | Aslak | aslak@email.com | 123   |
    | Joe   | joe@email.com   | 234   |
  And I should see:
    "Some text
    on several lines"

The step definitions for such multiline steps must define an extra block argument for the argument:

  Given /the following people exist:/ do |people_table|
    # people_table is of type Cucumber::Model::Table
    # See RDoc for more info
  end

  Then /I should see:/ do |string|
    # string is a plain old ruby String with leading spaces on each line removed
  end

=== New features
* Added profile formatter. (#35, Joseph Wilk)
* Added support for Chinese Simplified. (Liming Lian)
* Added support for Dutch. (Sjoerd Tieleman)
* Multiline steps are now supported. (#4, Aslak Hellesøy)
* Tables used to define more examples for a scenario must be prefixed "More Examples" (see languages.yml for other languages)
* Show the file and line number for scenarios as a comment when displaying with the pretty formatter. (#40, Joseph Wilk)
* Show the file for the feature as a comment when displaying with the pretty formatter. (#40, Joseph Wilk)
* Show the feature file and line for pending steps as a comment when displaying with the pretty formatter. (#40, Joseph Wilk)

=== Bugfixes
* Fixed speling errors in Spanish (Daniel Cadenas)
* ActionMailer delivery_method should not be set to test (#41, Luke Melia)
* Reverse incorrectly ordered args in webrat select step (#43, David Chelimsky)
* Support comments above the first scenario (#31, Aslak Hellesøy)
* Fixed the HTML Formatter to use actual values for FIT table headers (#30, Joseph Wilk)

=== Removed features
* Removed the /^I go to (.*)$/ step from common_webrat.rb - it's not language agnostic and provides little value.

=== New features
* Added new --out option to make it easier to specify output from Rake and cucumber.yml

== 0.1.7 2008-10-05

This release fixes a few bugs and adds some new features. The most notable features are:

=== Calling steps from steps

Step definitions are a little bit closer to having regular method semantics.
You define them, but now you can also call them from other steps. Here is an
example:

  Given /I am logged in as an (.*) named (.*)$/ do |role, name|
    Given "I am registered as #{role}, #{name}, secret"
    When "I log in with #{name}, secret"
  end
  
  Given /I am registered as (.*), (.*), (.*)/ do |role, name, password|
    # (Code removed for brevity)
  end

  When /I log in with (.*), (.*)/ do |name, password|
    # (Code removed for brevity)
  end

This means that steps can be reused in other steps. The GivenScenario feature achieves a similar
effect (on the scenario level), but this feature is something we're not very happy with, mostly
because it's not parameterisable. Calling steps from steps is.

GivenScenario will still be working several releases, but the plan is to remove it completely in 
the 0.3.0 release.

=== Seeing where a step is defined

Prior to this release it could be hard to find out where the ruby step definition matching
a plain text step is defined. Not anymore! Cucumber will now output this:

  Scenario: Regular numbers
    Given I have entered 3 into the calculator   # features/steps/calculator_steps.rb:12
    And I have entered 2 into the calculator     # features/steps/calculator_steps.rb:12
    When I press divide                          # features/steps/calculator_steps.rb:16
    Then the result should be 1.5 on the screen  # features/steps/calculator_steps.rb:20
    And the result class should be Float         # features/steps/calculator_steps.rb:24

=== Bugfixes
* Fixed a bug in the command line args being lost when using --profile (#27, Joseph Wilk)
* Fixed a bug in Webrat selects (Tim Glen)
* Fixed parsing of DOS line endings (#2, #28, Aslak Hellesøy)

=== New features
* Steps can be called from other steps (#3, Bryan Helmkamp, Aslak Hellesøy)
* Added But keyword to all languages (#21, Aslak Hellesøy)
* Added --no-source option to display step definition location next to step text (#26, Joseph Wilk, Aslak Hellesøy)
* Added more Webrat steps (#25, Tim Glen)

== 0.1.6 2008-10-01

First gem release!<|MERGE_RESOLUTION|>--- conflicted
+++ resolved
@@ -23,12 +23,9 @@
 spaces removed too.
 
 === New features
-<<<<<<< HEAD
 * Added --quiet option to hide all development aid output when using Pretty formatter (#69 Joseph Wilk)
 * Added --no-snippets option to hide snippets for pending steps when using Pretty formatter (#69 Joseph Wilk)
-=======
 * Added error messages concerning cucumber.yml. (#70 Ben Mabey)
->>>>>>> 5d0048ba
 * Added Autotest support - work in progress... (Peter Jaros)
 * Added new --exclude option (Bryan Helkamp)
 * Added new --scenario option (Peter Jaros)
