<<<<<<< HEAD
== 0.1.9 (Not released as gem)

=== New features
Support specifiying multiple formatters and multiple outputs (#47 Joseph Wilk)
=======
== 0.1.9 (In Git)

Release blurb

=== New features
* Added support for Japanese. (Kakutani Shintaro)
* Added support for Texan (improvements welcome). (Aslak Hellesøy)

=== Bugfixes
* Don't load cucumber.yml unless it exists (Aslak Hellesøy)

=== Removed features
>>>>>>> 76f0218c

== 0.1.8 2008-10-18

This release extends the support for tables. PLEASE NOTE THAT TABLES ARE STILL EXPERIMENTAL.
In previous releases it has been possible to use tables to define "more examples" of a scenario i
n a FIT-style column fixture kind of way. Now you can also use tables as arguments to steps.

Tables used to define more examples after a scenario must now be prefixed. In English it looks like this:

  Feature: Addition
    In order to avoid silly mistakes
    As a math idiot 
    I want to be told the sum of two numbers

    Scenario: Add two numbers
      Given I have entered 50 into the calculator
      And I have entered 70 into the calculator
      When I press add
      Then the result should be 120 on the screen
      And the result class should be Fixnum

    More Examples:
      | input_1 | input_2 | button | output | class  |
      | 20      | 30      | add    | 50     | Fixnum |
      | 2       | 5       | add    | 7      | Fixnum |
      | 0       | 40      | add    | 40     | Fixnum |

Languages that are not updated yet will have to use "More Examples" until we get the translations.

Tables can also be used as arguments to individual steps. In fact, steps now support a single argument 
that can span several lines. This can be a table or a string.

Example:

  Given the following people exist:
    | name  | email           | phone |
    | Aslak | aslak@email.com | 123   |
    | Joe   | joe@email.com   | 234   |
    | Bryan | bryan@email.org | 456   |
  When I search for email.com
  Then I should see:
    | name  | email           | phone |
    | Aslak | aslak@email.com | 123   |
    | Joe   | joe@email.com   | 234   |
  And I should see:
    "Some text
    on several lines"

The step definitions for such multiline steps must define an extra block argument for the argument:

  Given /the following people exist:/ do |people_table|
    # people_table is of type Cucumber::Model::Table
    # See RDoc for more info
  end

  Then /I should see:/ do |string|
    # string is a plain old ruby String with leading spaces on each line removed
  end

=== New features
* Added profile formatter. (#35, Joseph Wilk)
* Added support for Chinese Simplified. (Liming Lian)
* Added support for Dutch. (Sjoerd Tieleman)
* Multiline steps are now supported. (#4, Aslak Hellesøy)
* Tables used to define more examples for a scenario must be prefixed "More Examples" (see languages.yml for other languages)
* Show the file and line number for scenarios as a comment when displaying with the pretty formatter. (#40, Joseph Wilk)
* Show the file for the feature as a comment when displaying with the pretty formatter. (#40, Joseph Wilk)
* Show the feature file and line for pending steps as a comment when displaying with the pretty formatter. (#40, Joseph Wilk)

=== Bugfixes
* Fixed speling errors in Spanish (Daniel Cadenas)
* ActionMailer delivery_method should not be set to test (#41, Luke Melia)
* Reverse incorrectly ordered args in webrat select step (#43, David Chelimsky)
* Support comments above the first scenario (#31, Aslak Hellesøy)
* Fixed the HTML Formatter to use actual values for FIT table headers (#30, Joseph Wilk)

=== Removed features
* Removed the /^I go to (.*)$/ step from common_webrat.rb - it's not language agnostic and provides little value.

=== New features
* Added new --out option to make it easier to specify output from Rake and cucumber.yml

== 0.1.7 2008-10-05

This release fixes a few bugs and adds some new features. The most notable features are:

=== Calling steps from steps

Step definitions are a little bit closer to having regular method semantics.
You define them, but now you can also call them from other steps. Here is an
example:

  Given /I am logged in as an (.*) named (.*)$/ do |role, name|
    Given "I am registered as #{role}, #{name}, secret"
    When "I log in with #{name}, secret"
  end
  
  Given /I am registered as (.*), (.*), (.*)/ do |role, name, password|
    # (Code removed for brevity)
  end

  When /I log in with (.*), (.*)/ do |name, password|
    # (Code removed for brevity)
  end

This means that steps can be reused in other steps. The GivenScenario feature achieves a similar
effect (on the scenario level), but this feature is something we're not very happy with, mostly
because it's not parameterisable. Calling steps from steps is.

GivenScenario will still be working several releases, but the plan is to remove it completely in 
the 0.3.0 release.

=== Seeing where a step is defined

Prior to this release it could be hard to find out where the ruby step definition matching
a plain text step is defined. Not anymore! Cucumber will now output this:

  Scenario: Regular numbers
    Given I have entered 3 into the calculator   # features/steps/calculator_steps.rb:12
    And I have entered 2 into the calculator     # features/steps/calculator_steps.rb:12
    When I press divide                          # features/steps/calculator_steps.rb:16
    Then the result should be 1.5 on the screen  # features/steps/calculator_steps.rb:20
    And the result class should be Float         # features/steps/calculator_steps.rb:24

=== Bugfixes
* Fixed a bug in the command line args being lost when using --profile (#27, Joseph Wilk)
* Fixed a bug in Webrat selects (Tim Glen)
* Fixed parsing of DOS line endings (#2, #28, Aslak Hellesøy)

=== New features
* Steps can be called from other steps (#3, Bryan Helmkamp, Aslak Hellesøy)
* Added But keyword to all languages (#21, Aslak Hellesøy)
* Added --no-source option to display step definition location next to step text (#26, Joseph Wilk, Aslak Hellesøy)
* Added more Webrat steps (#25, Tim Glen)

== 0.1.6 2008-10-01

First gem release!<|MERGE_RESOLUTION|>--- conflicted
+++ resolved
@@ -1,14 +1,9 @@
-<<<<<<< HEAD
-== 0.1.9 (Not released as gem)
-
-=== New features
-Support specifiying multiple formatters and multiple outputs (#47 Joseph Wilk)
-=======
 == 0.1.9 (In Git)
 
 Release blurb
 
 === New features
+* Support specifiying multiple formatters and multiple outputs (#47 Joseph Wilk)
 * Added support for Japanese. (Kakutani Shintaro)
 * Added support for Texan (improvements welcome). (Aslak Hellesøy)
 
@@ -16,7 +11,7 @@
 * Don't load cucumber.yml unless it exists (Aslak Hellesøy)
 
 === Removed features
->>>>>>> 76f0218c
+
 
 == 0.1.8 2008-10-18
 
