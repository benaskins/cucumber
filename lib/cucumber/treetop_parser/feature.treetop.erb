module Cucumber
module TreetopParser

grammar Feature
  rule root
    space? header scenario_sequence space? {
      def compile
        feature = Tree::Feature.new(header.text_value.strip)
        scenario_sequence.compile(feature)
        feature
      end
    }
  end
  
  rule header
    (!(scenario_keyword / comment_to_eol) .)+
  end
  
  rule scenario_sequence
    head:scenario? tail:(space scenario_or_table)* {
      def compile(feature)
        ([head] + tail).each do |scenario_or_table|
          scenario_or_table.compile(feature) if scenario_or_table.respond_to?(:compile)
        end
      end
      
      def tail
        super.elements.map { |elt| elt.scenario_or_table }
      end
    }
  end

<<<<<<< HEAD
  rule step_scenario
    scenario_keyword ":" whitespace+ name:(!newline .)+ newline* blanks steps:step_or_given_scenario* {
      def populate(feature)
        sc = feature.add_scenario(name.text_value.strip)
        steps.elements.each{|s| s.populate(sc)}
        Feature.last_scenario = sc
=======
  rule scenario
    scenario_keyword space name:line_to_eol steps:(space step_sequence)? {
      def compile(feature)
        scenario = feature.add_scenario(name.text_value.strip)
        steps.step_sequence.compile(scenario) if steps.respond_to?(:step_sequence)
        # TODO - GET RID OF THIS last_scenario NASTINESS
        # Use a better datastructure, like a linked list...
        Feature.last_scenario = scenario
>>>>>>> ff6cb514
      end
    }
  end
  
  rule scenario_or_table
    scenario / table
  end
  
  rule table
    head:table_line body:(blank* eol space? table_line)* {
      def compile(feature)
        Feature.last_scenario.table_header = head.cell_values
        body.each do |table_line|
          feature.add_row_scenario(Feature.last_scenario, table_line.cell_values, table_line.line)
        end
      end

      def body
        super.elements.map { |elt| elt.table_line }
      end
    }
  end
  
  rule table_line
    separator cells:(blank* cell_value blank* separator)+ {
      def cell_values
        cells.elements.map { |elt| elt.cell_value.text_value.strip }
      end

      def line
        input.line_of(interval.first)
      end
    }
  end

  rule cell_value
    (!(separator / eol) .)*
  end

  rule step_sequence
    head:step tail:(space step)* {
      def compile(scenario)
        ([head] + tail).each do |step|
          step.compile(scenario)
        end
      end
      
      def tail
        super.elements.map { |elt| elt.step }
      end
    }
  end

  rule step
    given_scenario / plain_step
  end
  
  rule given_scenario
    given_scenario_keyword space name:line_to_eol {
      def compile(scenario)
        line = input.line_of(interval.first)
        scenario.create_given_scenario(name.text_value.strip, line)
      end
    }
  end

  rule plain_step
    step_keyword space name:line_to_eol {
      def compile(scenario)
        line = input.line_of(interval.first)
        scenario.create_step(step_keyword.text_value, name.text_value.strip, line)
      end
    }
  end

  rule separator
    '|'
  end

  rule space
    (white / comment_to_eol)+
  end

  rule line_to_eol
    (!eol .)*
  end

  rule comment_to_eol
    '#' line_to_eol
  end

  rule white
    blank / eol
  end
  
  rule blank
    [ \t]
  end
  
  rule eol
    ("\r" "\n"?) / "\n"
  end
  
  rule step_keyword
    '<%= words['given'] %>' / '<%= words['when'] %>' / '<%= words['then'] %>' / '<%= words['and'] %>' / '<%= words['but'] %>'
  end
  
  rule scenario_keyword
    '<%= words['scenario'] %>:'
  end
  
  rule given_scenario_keyword
    '<%= words['given_scenario'] %>' ':'?
  end

end

end
end<|MERGE_RESOLUTION|>--- conflicted
+++ resolved
@@ -30,14 +30,6 @@
     }
   end
 
-<<<<<<< HEAD
-  rule step_scenario
-    scenario_keyword ":" whitespace+ name:(!newline .)+ newline* blanks steps:step_or_given_scenario* {
-      def populate(feature)
-        sc = feature.add_scenario(name.text_value.strip)
-        steps.elements.each{|s| s.populate(sc)}
-        Feature.last_scenario = sc
-=======
   rule scenario
     scenario_keyword space name:line_to_eol steps:(space step_sequence)? {
       def compile(feature)
@@ -46,7 +38,6 @@
         # TODO - GET RID OF THIS last_scenario NASTINESS
         # Use a better datastructure, like a linked list...
         Feature.last_scenario = scenario
->>>>>>> ff6cb514
       end
     }
   end
