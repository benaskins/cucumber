--- conflicted
+++ resolved
@@ -303,40 +303,9 @@
             r5 = nil
           end
           if r5
-<<<<<<< HEAD
-            s10, i10 = [], index
-            loop do
-              r11 = _nt_newline
-              if r11
-                s10 << r11
-              else
-                break
-              end
-            end
-            r10 = SyntaxNode.new(input, i10...index, s10)
-            s0 << r10
-            if r10
-              r12 = _nt_blanks
-              s0 << r12
-              if r12
-                s13, i13 = [], index
-                loop do
-                  r14 = _nt_step_or_given_scenario
-                  if r14
-                    s13 << r14
-                  else
-                    break
-                  end
-                end
-                r13 = SyntaxNode.new(input, i13...index, s13)
-                s0 << r13
-              end
-            end
-=======
             r4 = r5
           else
             r4 = SyntaxNode.new(input, index...index)
->>>>>>> ff6cb514
           end
           s0 << r4
         end
