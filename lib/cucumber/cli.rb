require 'optparse'
require 'cucumber'

module Cucumber
  class CLI
    class << self
      attr_writer :step_mother, :executor, :features
    
      def execute
        @execute_called = true
        parse(ARGV).execute!(@step_mother, @executor, @features)
      end
      
      def execute_called?
        @execute_called
      end

      def parse(args)
        cli = new
        cli.parse_options!(args)
        cli
      end
    end
    
    attr_reader :options
    FORMATS = %w{pretty profile progress html}

    def initialize
      @paths = []
      @options = { 
        :require => nil, 
        :lang    => 'en', 
        :format  => 'pretty', 
        :dry_run => false, 
        :source  => true,
        :out     => STDOUT,
        :excludes => []
      }
<<<<<<< HEAD
=======
    end

    def parse_options!(args)
      return parse_args_from_profile('default') if args.empty?
      args.extend(OptionParser::Arguable)
>>>>>>> 6233e01c

      args.options do |opts|
        opts.banner = "Usage: cucumber [options] FILES|DIRS"
        opts.on("-r LIBRARY|DIR", "--require LIBRARY|DIR", "Require files before executing the features.",
          "If this option is not specified, all *.rb files that",
          "are siblings or below the features will be autorequired") do |v|
          @options[:require] ||= []
          @options[:require] << v
        end
        opts.on("-l LINE", "--line LINE", "Only execute the scenario at the given line") do |v|
          @options[:line] = v
        end
        opts.on("-a LANG", "--language LANG", "Specify language for features (Default: #{@options[:lang]})",
          "Available languages: #{Cucumber.languages.join(", ")}",
          "Look at #{Cucumber::LANGUAGE_FILE} for keywords") do |v|
          @options[:lang] = v
        end
        opts.on("-f FORMAT", "--format FORMAT", "How to format features (Default: #{@options[:format]})",
          "Available formats: #{FORMATS.join(", ")}") do |v|
          unless FORMATS.index(v) 
            STDERR.puts "Invalid format: #{v}\n"
            STDERR.puts opts.help
            exit 1
          end
          @options[:format] = v
        end
        opts.on("--exclude=PATTERN", "Don't run features matching a pattern") do |v|
          @options[:excludes] << v
        end
        opts.on("-p=PROFILE", "--profile=PROFILE", "Pull commandline arguments from cucumber.yml.") do |v|
          parse_args_from_profile(v)
        end
        opts.on("-d", "--dry-run", "Invokes formatters without executing the steps.") do
          @options[:dry_run] = true
        end
        opts.on("-n", "--no-source", "Don't show the file and line of the step definition with the steps.") do
          @options[:source] = false
        end
        opts.on("-o", "--out=FILE", "Write output to a file instead of STDOUT.") do |v|
          @options[:out] = File.open(v, 'w')
        end
        opts.on_tail("--version", "Show version") do
          puts VERSION::STRING
          exit
        end
        opts.on_tail("--help", "You're looking at it") do
          puts opts.help
          exit
        end
      end.parse!
      
      # Whatever is left after option parsing is the FILE arguments
      @paths += args
    end
    
    def parse_args_from_profile(profile)
      return unless File.exist?('cucumber.yml')
      require 'yaml'
      cucumber_yml = YAML::load(IO.read('cucumber.yml'))
      args_from_yml = cucumber_yml[profile]
      raise "Expected to find a String, got #{args_from_yml.inspect}. cucumber.yml:\n#{cucumber_yml}" unless String === args_from_yml
      parse_options!(args_from_yml.split(' '))
    end
    
    def execute!(step_mother, executor, features)
      Cucumber.load_language(@options[:lang])
      executor.formatter = formatter(step_mother)
      require_files
      load_plain_text_features(features)
      executor.line = @options[:line].to_i if @options[:line]
      executor.visit_features(features)
      exit 1 if executor.failed
    end
    
  private
    
    # Requires files - typically step files and ruby feature files.
    def require_files
      ARGV.clear # Shut up RSpec
      require "cucumber/treetop_parser/feature_#{@options[:lang]}"
      require "cucumber/treetop_parser/feature_parser"

      requires = @options[:require] || feature_dirs
      libs = requires.map do |path|
        path = path.gsub(/\\/, '/') # In case we're on windows. Globs don't work with backslashes.
        File.directory?(path) ? Dir["#{path}/**/*.rb"] : path
      end.flatten.uniq
      libs.each do |lib|
        begin
          require lib
        rescue LoadError => e
          e.message << "\nFailed to load #{lib}"
          raise e
        end
      end
    end

    def feature_files
      potential_feature_files = @paths.map do |path|
        path = path.gsub(/\\/, '/') # In case we're on windows. Globs don't work with backslashes.
        File.directory?(path) ? Dir["#{path}/**/*.feature"] : path
      end.flatten.uniq
      
      @options[:excludes].each do |exclude|
        potential_feature_files.reject! do |path|
          path =~ /#{Regexp.escape(exclude)}/
        end
      end
      
      potential_feature_files
    end
    
    def feature_dirs
      feature_files.map{|f| File.directory?(f) ? f : File.dirname(f)}.uniq
    end
    
    def load_plain_text_features(features)
      parser = TreetopParser::FeatureParser.new

      feature_files.each do |f|
        features << parser.parse_feature(f)
      end
    end
    
    def formatter(step_mother)
      case @options[:format]
      when 'pretty'
        Formatters::PrettyFormatter.new(@options[:out], step_mother, @options)
      when 'progress'
        Formatters::ProgressFormatter.new(@options[:out])
       when 'profile'
        Formatters::ProfileFormatter.new(@options[:out], step_mother)
      when 'html'
        Formatters::HtmlFormatter.new(@options[:out], step_mother)
      else
        raise "Unknown formatter: #{@options[:format]}"
      end
    end
    
  end
end

extend Cucumber::StepMethods
Cucumber::CLI.step_mother = step_mother
Cucumber::CLI.executor = executor

extend Cucumber::Tree
Cucumber::CLI.features = features<|MERGE_RESOLUTION|>--- conflicted
+++ resolved
@@ -36,14 +36,11 @@
         :out     => STDOUT,
         :excludes => []
       }
-<<<<<<< HEAD
-=======
     end
 
     def parse_options!(args)
       return parse_args_from_profile('default') if args.empty?
       args.extend(OptionParser::Arguable)
->>>>>>> 6233e01c
 
       args.options do |opts|
         opts.banner = "Usage: cucumber [options] FILES|DIRS"
