--- conflicted
+++ resolved
@@ -85,14 +85,10 @@
         end
       end
 
-<<<<<<< HEAD
-      def step_failed(step)
+      def output_failing_step(step)
         clean_backtrace = step.error.backtrace.map {|b| b.split("\n") }.flatten.reject do |line|
           line =~ /vendor\/rails/ or line =~ /vendor\/plugins\/cucumber/
         end.map { |line| line.strip }
-=======
-      def output_failing_step(step)
->>>>>>> a9037b92
         @io.puts failed("      #{step.error.message.split("\n").join(INDENT)} (#{step.error.class})")
         @io.puts failed("      #{clean_backtrace.join(INDENT)}")
       end
