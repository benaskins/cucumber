require 'cucumber/formatters/ansicolor'

module Cucumber
  module Formatters
    class PrettyFormatter
      include ANSIColor

      INDENT = "\n      "
      BACKTRACE_FILTER_PATTERNS = [/vendor\/rails/, /vendor\/plugins\/cucumber/, /spec\/expectations/, /spec\/matchers/]

      def initialize(io, step_mother, options={})
        @io = (io == STDOUT) ? Kernel : io
        @options = options
        @step_mother = step_mother
<<<<<<< HEAD
        @pending_scenarios  = []
        @passed             = []
        @failed             = []
        @pending_steps      = []
        @skipped            = []
=======
        @passed = []
        @failed = []
        @pending = []
        @skipped = []
        
        @last_executed_was_row = false
>>>>>>> fa23f959
      end

      def visit_feature(feature)
        @feature = feature
      end

      def header_executing(header)
        @io.puts if @feature_newline
        @feature_newline = true

        header_lines = header.split("\n")
        header_lines.each_with_index do |line, index|
          @io.print line
          if @options[:source] && index==0
            @io.print padding_spaces(@feature)
            @io.print comment("# #{@feature.file}")
          end
          @io.puts
        end
      end

      def scenario_executing(scenario)
        @scenario_failed = false
        @io.puts if @last_executed_was_row && !scenario.row?
        if scenario.row?
          @last_executed_was_row = true
          @io.print "    |"
        else
<<<<<<< HEAD
          if scenario.pending?
            @pending_scenarios << scenario
            @io.print pending("  #{Cucumber.language['scenario']}: #{scenario.name}")
          else
            @io.print passed("  #{Cucumber.language['scenario']}: #{scenario.name}")
          end

=======
         @last_executed_was_row = false
          @io.print passed("  #{Cucumber.language['scenario']}: #{scenario.name}")
>>>>>>> fa23f959
          if @options[:source]
            @io.print padding_spaces(scenario)
            @io.print comment("# #{scenario.file}:#{scenario.line}")
          end
          @io.puts
        end
      end

      def scenario_executed(scenario)
        @io.puts
        if !scenario.row? && scenario.table_header
          @table_column_widths = scenario.table_column_widths
          @io.print "    |"
          print_row(scenario.table_header)
          @io.puts
        elsif scenario.row? && @scenario_failed
          @io.puts
          output_failing_step(@failed.last)
        end
      end

      def step_passed(step, regexp, args)
        if step.row?
          @passed << step
          print_passed_args(args)
        else
          @passed << step
          @io.print passed("    #{step.keyword} #{step.format(regexp){|param| passed_param(param) << passed}}")
          if @options[:source]
            @io.print padding_spaces(step)
            @io.print source_comment(step)
          end
          @io.puts
        end
      end

      def step_failed(step, regexp, args)
        if step.row?
          @failed << step
          @scenario_failed = true
          print_failed_args(args)
        else
          @failed << step
          @scenario_failed = true
          @io.print failed("    #{step.keyword} #{step.format(regexp){|param| failed_param(param) << failed}}")
          if @options[:source]
            @io.print padding_spaces(step)
            @io.print source_comment(step)
          end
          @io.puts
          output_failing_step(step)
        end
      end

      def step_skipped(step, regexp, args)
        @skipped << step
        if step.row?
          print_skipped_args(args)
        else
          @io.print skipped("    #{step.keyword} #{step.format(regexp){|param| skipped_param(param) << skipped}}")
          if @options[:source]
            @io.print padding_spaces(step)
            @io.print source_comment(step)
          end
          @io.puts
        end
      end

      def step_pending(step, regexp, args)
        if step.row?
          @pending_steps << step
          print_pending_args(args)
        else
          @pending_steps << step
          @io.print pending("    #{step.keyword} #{step.name}")
          if @options[:source]
            @io.print padding_spaces(step)
            @io.print comment("# #{step.file}:#{step.line}")
          end
          @io.puts
        end
      end

      def output_failing_step(step)
        backtrace = step.error.backtrace || []
        clean_backtrace = backtrace.map {|b| b.split("\n") }.flatten.reject do |line|
          BACKTRACE_FILTER_PATTERNS.detect{|p| line =~ p}
        end.map { |line| line.strip }
        @io.puts failed("      #{step.error.message.split("\n").join(INDENT)} (#{step.error.class})")
        @io.puts failed("      #{clean_backtrace.join(INDENT)}")
      end

      def dump
        @io.puts

        @io.puts pending("#{@pending_scenarios.length} scenarios pending") if @pending_scenarios.any?

        @io.puts passed("#{@passed.length} steps passed")           if @passed.any?
        @io.puts failed("#{@failed.length} steps failed")           if @failed.any?
        @io.puts skipped("#{@skipped.length} steps skipped")        if @skipped.any?
        @io.puts pending("#{@pending_steps.length} steps pending")  if @pending_steps.any?

        @io.print reset

        print_snippets
      end

      def print_snippets
        unless @pending_steps.empty?
          @io.puts "\nYou can use these snippets to implement pending steps:\n\n"

          prev_keyword = nil
          snippets = @pending_steps.map do |step|
            next if step.row?
            snippet = "#{step.actual_keyword} /^#{step.name}$/ do\nend\n\n"
            prev_keyword = step.keyword
            snippet
          end.compact.uniq

          snippets.each do |snippet|
            @io.puts snippet
          end
        end
      end

      private

      def source_comment(step)
        _, _, proc = step.regexp_args_proc(@step_mother)
        comment(proc.to_comment_line)
      end

      def padding_spaces(tree_item)
        " " * tree_item.padding_length
      end

      def next_column_index
        @current_column ||= -1
        @current_column += 1
        @current_column = 0 if @current_column == @table_column_widths.size
        @current_column
      end

      def print_row row_args, &colorize_proc
        colorize_proc = Proc.new{|row_element| row_element} unless colorize_proc

        row_args.each do |row_arg|
          column_index = next_column_index
          @io.print colorize_proc[row_arg.ljust(@table_column_widths[column_index])]
          @io.print "|"
        end
      end

      def print_passed_args args
        print_row(args) {|arg| passed(arg)}
      end

      def print_skipped_args args
        print_row(args) {|arg| skipped(arg)}
      end

      def print_failed_args args
        print_row(args) {|arg| failed(arg)}
      end

      def print_pending_args args
        print_row(args) {|arg| pending(arg)}
      end
    end
  end
end<|MERGE_RESOLUTION|>--- conflicted
+++ resolved
@@ -12,20 +12,12 @@
         @io = (io == STDOUT) ? Kernel : io
         @options = options
         @step_mother = step_mother
-<<<<<<< HEAD
         @pending_scenarios  = []
         @passed             = []
         @failed             = []
         @pending_steps      = []
         @skipped            = []
-=======
-        @passed = []
-        @failed = []
-        @pending = []
-        @skipped = []
-        
         @last_executed_was_row = false
->>>>>>> fa23f959
       end
 
       def visit_feature(feature)
@@ -54,18 +46,14 @@
           @last_executed_was_row = true
           @io.print "    |"
         else
-<<<<<<< HEAD
           if scenario.pending?
             @pending_scenarios << scenario
             @io.print pending("  #{Cucumber.language['scenario']}: #{scenario.name}")
           else
             @io.print passed("  #{Cucumber.language['scenario']}: #{scenario.name}")
           end
-
-=======
-         @last_executed_was_row = false
-          @io.print passed("  #{Cucumber.language['scenario']}: #{scenario.name}")
->>>>>>> fa23f959
+          @last_executed_was_row = false
+
           if @options[:source]
             @io.print padding_spaces(scenario)
             @io.print comment("# #{scenario.file}:#{scenario.line}")
