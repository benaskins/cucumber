--- conflicted
+++ resolved
@@ -54,15 +54,9 @@
       def scenario_executed(scenario)
         @io.puts
         if !scenario.row? && scenario.table_header
-<<<<<<< HEAD
           @table_column_widths = scenario.table_column_widths
           @io.print "    |"
           print_row(scenario.table_header)
-=======
-	  @table_column_widths = scenario.table_column_widths
-          @io.print "    |"
-	  print_row(scenario.table_header)
->>>>>>> e551f6fd
           @io.puts
         elsif scenario.row? && @scenario_failed
           @io.puts
@@ -73,11 +67,7 @@
       def step_passed(step, regexp, args)
         if step.row?
           @passed << step
-<<<<<<< HEAD
           print_passed_args(args)
-=======
-	  print_passed_args(args)
->>>>>>> e551f6fd
         else
           @passed << step
           @io.print passed("    #{step.keyword} #{step.format(regexp){|param| passed_param(param) << passed}}")
@@ -185,39 +175,27 @@
       end
 
       def next_column_index
-<<<<<<< HEAD
         @current_column ||= -1
         @current_column += 1
         @current_column = 0 if @current_column == @table_column_widths.size
         @current_column
-=======
-	@current_column ||= -1
-	@current_column += 1
-	@current_column = 0 if @current_column == @table_column_widths.size
-	@current_column
->>>>>>> e551f6fd
       end
 
       def print_row row_args, &colorize_proc
         colorize_proc = Proc.new{|row_element| row_element} unless colorize_proc
 
         row_args.each do |row_arg|
-<<<<<<< HEAD
           column_index = next_column_index
-=======
-	  column_index = next_column_index
->>>>>>> e551f6fd
           @io.print colorize_proc[row_arg.ljust(@table_column_widths[column_index])]
           @io.print "|"
         end
       end
 
       def print_passed_args args
-<<<<<<< HEAD
         print_row(args) {|arg| passed(arg)}      
       end
-
       def print_skipped_args args
+
         print_row(args) {|arg| skipped(arg)}      
       end
 
@@ -227,21 +205,6 @@
 
       def print_pending_args args
         print_row(args) {|arg| pending(arg)}      
-=======
-	print_row(args) {|arg| passed(arg)}      
-      end
-      
-      def print_skipped_args args
-	print_row(args) {|arg| skipped(arg)}      
-      end
-
-      def print_failed_args args
-	print_row(args) {|arg| failed(arg)}      
-      end
-
-      def print_pending_args args
-	print_row(args) {|arg| pending(arg)}      
->>>>>>> e551f6fd
       end
     end
   end
