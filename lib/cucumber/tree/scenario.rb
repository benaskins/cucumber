module Cucumber
  module Tree
    class BaseScenario
      attr_reader :feature
      
      def file
        @feature.file
      end

      def accept(visitor)
        steps.each do |step|
          if step.row?
            visitor.visit_row_step(step)
          else
            visitor.visit_regular_step(step)
          end
        end
      end

      def at_line?(l)
        line == l || steps.map{|s| s.line}.index(l)
      end

      def previous_step(step)
        i = steps.index(step)
        raise "Couldn't find #{step} among #{steps}" if i.nil?
        steps[i-1]
      end
    end

    class Scenario < BaseScenario
      MIN_PADDING = 2
      INDENT = 2 

      # If a table follows, the header will be stored here. Weird, but convenient.
      attr_reader :table_header
      attr_accessor :table_column_widths
      attr_reader :name, :line

      def initialize(feature, name, line, &proc)
        @feature, @name, @line = feature, name, line
        @steps_and_given_scenarios = []
        instance_eval(&proc) if block_given?
      end
      def table_header=  header
<<<<<<< HEAD
        @table_header = header
        update_table_column_widths header
=======
	@table_header = header
	update_table_column_widths header
>>>>>>> e551f6fd
      end
      def steps
        @steps ||= @steps_and_given_scenarios.map{|step| step.steps}.flatten
      end

      def given_scenario_steps(name)
        sibling_named(name).steps
      end

      def sibling_named(name)
        @feature.scenario_named(name)
      end

      def length
        @length ||= Cucumber.language['scenario'].length + 2 + (@name.nil? ? 0 : @name.length)
      end

      def max_line_length
        [length, max_step_length].max
      end

      def padding_length
        padding = (max_line_length - length) + MIN_PADDING
        padding += INDENT if length != max_line_length
        padding
      end

      def step_padding_length(step)
        padding = (max_line_length - step.length) + MIN_PADDING
        padding -= INDENT if length == max_line_length
        padding
      end

      def max_step_length
        @max_step_length ||= (steps.map{|step| step.length}.max || 0)
      end

      def update_table_column_widths values
<<<<<<< HEAD
        @table_column_widths ||= [0] * values.size

        @table_column_widths = @table_column_widths.zip(values).map {|max, value| [max, value.size].max}
=======
	@table_column_widths ||= [0] * values.size

	@table_column_widths = @table_column_widths.zip(values).map {|max, value| [max, value.size].max}
>>>>>>> e551f6fd
      end
      def row?
        false
      end

      def create_step(keyword, name, line)
        step = Step.new(self, keyword, name, line)
        @steps_and_given_scenarios << step
        step
      end

      def create_given_scenario(name, line)
        given_scenario =  GivenScenario.new(self, name, line)
        @steps_and_given_scenarios << given_scenario
        given_scenario
      end

      def Given(name)
        create_step('Given', name, *caller[0].split(':')[1].to_i)
      end

      def When(name)
        create_step('When', name, *caller[0].split(':')[1].to_i)
      end

      def Then(name)
        create_step('Then', name, *caller[0].split(':')[1].to_i)
      end

      def And(name)
        create_step('And', name, *caller[0].split(':')[1].to_i)
      end

    end

    class RowScenario < BaseScenario
      attr_reader :line

      def initialize(feature, template_scenario, values, line)
        @feature, @template_scenario, @values, @line = feature, template_scenario, values, line
        template_scenario.update_table_column_widths values
      end

      def row?
        true
      end

      def name
        @template_scenario.name
      end

      def steps
        @steps ||= @template_scenario.steps.map do |template_step|
          args = []
          template_step.arity.times do
            args << @values.shift
          end
          RowStep.new(self, template_step, args)
        end
      end
    end
  end
end<|MERGE_RESOLUTION|>--- conflicted
+++ resolved
@@ -43,13 +43,8 @@
         instance_eval(&proc) if block_given?
       end
       def table_header=  header
-<<<<<<< HEAD
         @table_header = header
         update_table_column_widths header
-=======
-	@table_header = header
-	update_table_column_widths header
->>>>>>> e551f6fd
       end
       def steps
         @steps ||= @steps_and_given_scenarios.map{|step| step.steps}.flatten
@@ -88,15 +83,8 @@
       end
 
       def update_table_column_widths values
-<<<<<<< HEAD
         @table_column_widths ||= [0] * values.size
-
         @table_column_widths = @table_column_widths.zip(values).map {|max, value| [max, value.size].max}
-=======
-	@table_column_widths ||= [0] * values.size
-
-	@table_column_widths = @table_column_widths.zip(values).map {|max, value| [max, value.size].max}
->>>>>>> e551f6fd
       end
       def row?
         false
