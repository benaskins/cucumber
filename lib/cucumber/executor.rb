--- conflicted
+++ resolved
@@ -66,10 +66,7 @@
       if accept?(scenario)
         @error = nil
         @pending = nil
-<<<<<<< HEAD
-=======
 
->>>>>>> 54a93c51
         @world = @world_proc.call
         @world.extend(Spec::Matchers) if defined?(Spec::Matchers)
         define_step_call_methods(@world)
@@ -95,34 +92,6 @@
     end
 
     def visit_step(step)
-<<<<<<< HEAD
-      #@step_mother.execute(step)
-      
-      begin
-        regexp, args, proc = step.regexp_args_proc(@step_mother)
-        if @pending || @error
-          begin
-            step.execute_in(@world, regexp, args, proc)
-            @formatter.step_skipped(step, regexp, args)
-          rescue Pending
-            record_pending_step(step, regexp, args)
-          rescue Exception
-            @formatter.step_skipped(step, regexp, args)
-          end
-        else
-          step.execute_in(@world, regexp, args, proc)
-          @formatter.step_passed(step, regexp, args)
-        end
-      rescue Pending
-        record_pending_step(step, regexp, args)
-      rescue Multiple => e
-        @error = step.error = e
-        @formatter.step_failed(step, regexp, args)
-      rescue => e
-        @failed = true
-        @error = step.error = e
-        @formatter.step_failed(step, regexp, args)
-=======
       unless @pending || @error
         begin
           regexp, args, proc = step.regexp_args_proc(@step_mother)
@@ -147,17 +116,12 @@
         rescue Exception
           formatter.step_skipped(step, regexp, args)
         end
->>>>>>> 54a93c51
       end
     end
     
     def record_pending_step(step, regexp, args)
       @pending = true
-<<<<<<< HEAD
-      @formatter.step_pending(step, regexp, args)
-=======
       formatter.step_pending(step, regexp, args)
->>>>>>> 54a93c51
     end
 
     def define_step_call_methods(world)
